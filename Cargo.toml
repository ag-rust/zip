[package]

name = "zip"
version = "0.1.0"
authors = [
    "Jorge Gorbe <slack@codemaniacs.com>",
    "Kang Seonghoon <public+rust@mearie.org>",
    "Nikita Pekin <contact@nikitapek.in>"
]

description = "A simple rust library for reading and writing ZIP files"
license = "MIT"

[lib]

name = "zip"
path = "src/zip/lib.rs"

[[bin]]

name = "zip-demo"
path = "src/zip-demo/main.rs"

[dependencies]
<<<<<<< HEAD
maybe_utf8 = "0.1.3"
=======
maybe_utf8 = "0.2.3"
>>>>>>> e0d9f463
<|MERGE_RESOLUTION|>--- conflicted
+++ resolved
@@ -22,8 +22,4 @@
 path = "src/zip-demo/main.rs"
 
 [dependencies]
-<<<<<<< HEAD
-maybe_utf8 = "0.1.3"
-=======
-maybe_utf8 = "0.2.3"
->>>>>>> e0d9f463
+maybe_utf8 = "0.2.3"