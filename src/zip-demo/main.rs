--- conflicted
+++ resolved
@@ -1,22 +1,13 @@
-<<<<<<< HEAD
 #![feature(core, os, io, path)]
-=======
-#![feature(os, io, path)]
 
->>>>>>> de8aeb40
 extern crate zip;
 
 use std::old_io::File;
 use zip::ZipReader;
 use zip::fileinfo::FileInfo;
 
-<<<<<<< HEAD
 fn main() {
     let args = std::os::args();
-=======
-pub fn main() {
-    let args = os::args();
->>>>>>> de8aeb40
     match args.len()
     {
         2 => list(&mut zip_file(&args[1][])),
